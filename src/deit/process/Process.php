--- conflicted
+++ resolved
@@ -48,31 +48,13 @@
 	public static function exec($command, array $options = array()) {
 		$spawn = self::spawn($command, $options);
 
-<<<<<<< HEAD
 		$stdin  = false;
 		$stdout = false;
 		$stderr = false;
-=======
-		//check the argument is a stream
-		if (isset($options['stdin']) && !$options['stdin'] instanceof InputStream) {
-			throw new ProcessException("Invalid stream provided for redirecting process input.");
-		}
-
-		//check the argument is a stream
-		if (isset($options['stdout']) && !$options['stdout'] instanceof OutputStream) {
-			throw new ProcessException("Invalid stream provided for redirecting process output.");
-		}
-
-		//check the argument is a stream
-		if (isset($options['stderr']) && !$options['stderr'] instanceof OutputStream) {
-			throw new ProcessException("Invalid stream provided for redirecting process errors.");
-		}
->>>>>>> c1921d79
 
 		//check the argument is a stream
 		if (isset($options['stdin'])) {
 
-<<<<<<< HEAD
 			//check the redirect stream is valid
 			if (!$options['stdin'] instanceof InputStream) {
 				throw new ProcessException("Invalid stream provided for redirecting process input.");
@@ -110,48 +92,26 @@
 					$stdin = false;
 					$spawn->getInputStream()->close();
 				} else {
-=======
-			//pipe input
-			if (isset($options['stdin'])) {
-				while (!$options['stdin']->end()) {
->>>>>>> c1921d79
 					$spawn->getInputStream()->write($options['stdin']->read(1024));
 				}
 			}
 
-<<<<<<< HEAD
 			if ($stdout) {
 				if ($spawn->getOutputStream()->end()) {
 					$stdout = false;
 				} else {
-=======
-			//pipe output
-			if (isset($options['stdout'])) {
-				while (!$spawn->getOutputStream()->end()) {
->>>>>>> c1921d79
 					$options['stdout']->write($spawn->getOutputStream()->read(1024));
 				}
 			}
 
-<<<<<<< HEAD
 			if ($stderr) {
 				if ($spawn->getErrorStream()->end()) {
 					$stderr = false;
 				} else {
-=======
-			//pipe error
-			if (isset($options['stderr'])) {
-				while (!$spawn->getErrorStream()->end()) {
->>>>>>> c1921d79
 					$options['stderr']->write($spawn->getErrorStream()->read(1024));
 				}
 			}
 
-<<<<<<< HEAD
-=======
-			usleep(10);
-
->>>>>>> c1921d79
 		}
 
 		$spawn->wait(); //todo: allow the user to specify a timeout option
@@ -220,15 +180,8 @@
 		$options = array(
 			'suppress_errors'   => false,
 			'binary_pipes'      => false,
-<<<<<<< HEAD
 			'bypass_shell'      => false,
 		);
-		//$options = null;
-=======
-			'bypass_shell'      => false
-		);
-		$options = array();
->>>>>>> c1921d79
 
 		// --- setup process pipes ---
 
